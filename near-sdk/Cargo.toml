[package]
name = "near-sdk"
version = "3.1.0"
authors = ["Near Inc <max@nearprotocol.com>"]
edition = "2018"
license = "GPL-3.0"
readme = "README.md"
categories = ["wasm"]
repository = "https://github.com/near/near-sdk-rs"
homepage = "https://github.com/near/near-sdk-rs"
description = """
Rust library for writing NEAR smart contracts.
"""

[[test]]
name = "compilation_tests"
path = "compilation_tests/all.rs"

[dependencies]
# Provide near_bidgen macros.
serde = { version = "1", features = ["derive"] }
serde_json = "1"
near-sdk-macros = { path = "../near-sdk-macros", version = "=3.1.0" }
base64 = "0.13"
borsh = "0.8.1"
bs58 = "0.4"
# Export dependencies for contracts
<<<<<<< HEAD
wee_alloc = { version = "0.4.5", default-features = false, features = [] }
=======
wee_alloc = { version = "0.4.5", default-features = false, optional = true }

>>>>>>> f69d375f
# Used for caching, might be worth porting only functionality needed.
once_cell = { version = "1.7.2", optional = true, default-features = false }

[target.'cfg(not(target_arch = "wasm32"))'.dependencies]
near-vm-logic = "=4.0.0-pre.1"
near-primitives-core = "=0.4.0"

[dev-dependencies]
rand = "0.7.2"
trybuild = "1.0"
rustversion = "1.0"
rand_xorshift = "0.2.0"
quickcheck = "0.9.2"

[features]
default = ["wee_alloc"]
expensive-debug = []
unstable = ["once_cell"]<|MERGE_RESOLUTION|>--- conflicted
+++ resolved
@@ -25,12 +25,8 @@
 borsh = "0.8.1"
 bs58 = "0.4"
 # Export dependencies for contracts
-<<<<<<< HEAD
-wee_alloc = { version = "0.4.5", default-features = false, features = [] }
-=======
 wee_alloc = { version = "0.4.5", default-features = false, optional = true }
 
->>>>>>> f69d375f
 # Used for caching, might be worth porting only functionality needed.
 once_cell = { version = "1.7.2", optional = true, default-features = false }
 
